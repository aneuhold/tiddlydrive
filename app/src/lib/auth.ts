import type { GoogleOAuth2TokenResponse, GoogleTokenClient } from './types.js';

/*
 * Google Drive API Scope Strategy:
 * - drive.file: Core functionality - access only files user explicitly opens
 * - drive.install: Required for "Open With" option in Google Drive context menu
 * - userinfo.email & userinfo.profile: Required for Google Workspace Marketplace publishing
 *   (these are not used by the app but required by Google's marketplace policies)
 *
 * In development, only drive.file is used by default. The broader 'drive' scope can be
 * temporarily enabled via URL parameter for testing purposes.
 */

const DEFAULT_SCOPE = 'https://www.googleapis.com/auth/drive.file';
const CLIENT_ID = '477983451498-28pnsm6sgqfm5l2gk0pris227couk477.apps.googleusercontent.com';
const WEB_API_KEY = 'AIzaSyBa2pekTr_FkdjYQlZDjHGuuxwNO6EY9Pg';
const SCOPE_QUERY_PARAM = 'td_scope';

// Discovery doc URL for APIs used by the app
const DISCOVERY_DOC = 'https://www.googleapis.com/discovery/v1/apis/drive/v3/rest';

let tokenClient: GoogleTokenClient | null = null;
const TOKEN_STORAGE_KEY = 'td2_gapi_token';

type StoredToken = {
  access_token: string;
  /** epoch millis */
  expire_at: number;
  scope: string;
};

const readStoredToken = (scope: string): StoredToken | null => {
  try {
    const raw = localStorage.getItem(TOKEN_STORAGE_KEY);
    if (!raw) return null;
    const data = JSON.parse(raw) as StoredToken | null;

    if (
      !data ||
      typeof data.access_token !== 'string' ||
      data.scope !== scope ||
      Date.now() >= data.expire_at
    ) {
      return null;
    }
    return data;
  } catch {
    return null;
  }
};

const writeStoredToken = (token: string, expiresInSec: number, scope: string): void => {
  try {
    const skew = 60; // seconds early expiration to account for clock skew
    const expire_at = Date.now() + Math.max(0, (expiresInSec - skew) * 1000);
    const payload: StoredToken = { access_token: token, expire_at, scope };
    localStorage.setItem(TOKEN_STORAGE_KEY, JSON.stringify(payload));
  } catch {
    // ignore storage errors (private mode, etc.)
  }
};

/**
 * Waits for Google API client to be available on window.
 *
 * @returns Promise that resolves when gapi is available
 */
<<<<<<< HEAD
export const hasValidToken = (): boolean => {
  loadCachedToken();
  // Check if we have a token that hasn't expired yet
  return !!accessToken && Date.now() < tokenExpiry;
};
=======
const waitForGapi = async (): Promise<void> =>
  new Promise((resolve) => {
    if (window.gapi) {
      resolve();
      return;
    }
    const iv = setInterval(() => {
      if (window.gapi) {
        clearInterval(iv);
        resolve();
      }
    }, 50);
  });
>>>>>>> c8a7843d

/**
 * Waits for Google Identity Services to be available on window.
 *
 * @returns Promise that resolves when GIS is available
 */
const waitForGoogleIdentity = async (): Promise<void> =>
  new Promise((resolve) => {
    if (window.google?.accounts?.oauth2) {
      resolve();
      return;
    }
    const iv = setInterval(() => {
      if (window.google?.accounts?.oauth2) {
        clearInterval(iv);
        resolve();
      }
    }, 50);
  });

/**
 * Resolve effective scope from URL param. Only 'drive' is allowed as an override.
 * Anything else falls back to default 'drive.file'.
 *
 * @returns Full scope URL when present in URL, otherwise default scope
 */
const determineScope = (): string => {
  try {
    const params = new URLSearchParams(location.search);
    const raw = params.get(SCOPE_QUERY_PARAM)?.trim();
    if (raw === 'drive') return 'https://www.googleapis.com/auth/drive';
    if (raw === 'drive.file') return 'https://www.googleapis.com/auth/drive.file';
  } catch {
    /* ignore */
  }
  return DEFAULT_SCOPE;
};

/**
 * Initializes the Google API client.
 */
const initializeGapiClient = async (): Promise<void> => {
  // Ensure the base gapi object is present
  await waitForGapi();
  const gapiObj = window.gapi;
  if (!gapiObj) {
    throw new Error('Google API not available');
  }

  // Ensure the 'client' module is loaded
  await new Promise<void>((resolve) => {
    gapiObj.load('client', () => {
      resolve();
    });
  });

  await gapiObj.client.init({
    apiKey: WEB_API_KEY,
    discoveryDocs: [DISCOVERY_DOC]
  });
};

/**
 * Initializes the Google Identity Services token client.
 */
const initializeGoogleIdentityServices = async (): Promise<void> => {
  await waitForGoogleIdentity();
  const gis = window.google?.accounts?.oauth2;
  if (!gis || typeof gis.initTokenClient !== 'function') {
    throw new Error('Google Identity Services not available');
  }

<<<<<<< HEAD
  const scope = getOAuthScope();
=======
  const scope = determineScope();
>>>>>>> c8a7843d
  // Surface when a broader-than-default scope is in use to help testing and reviews
  if (scope === 'https://www.googleapis.com/auth/drive') {
    console.log('[tiddlydrive] Using non-default OAuth scope: drive');
  }

  tokenClient = gis.initTokenClient({
    client_id: CLIENT_ID,
    scope,
<<<<<<< HEAD
    callback: () => {}
  }) as GoogleTokenClient;
  currentScope = scope;
=======
    callback: () => {} // Will be set per request
  });
};

/**
 * Initializes both Google API client and Google Identity Services.
 */
export const initAuth = async (): Promise<void> => {
  await initializeGapiClient();
  await initializeGoogleIdentityServices();
>>>>>>> c8a7843d
};

/**
 * Retrieves a valid access token using Google's recommended pattern.
 *
 * Behavior:
 * - Defaults to a silent attempt (prompt: '') without showing consent.
 * - If a token already exists in gapi, refreshes it silently.
 * - Only shows the consent screen when explicitly requested with `{ prompt: 'consent' }`.
 *
<<<<<<< HEAD
 * @param prompt Either 'consent' to force consent screen; omit to allow silent refresh
 * @returns Promise resolving to the OAuth access token string
 */
const requestInteractive = async (prompt?: 'consent'): Promise<string> =>
  new Promise((resolve, reject) => {
=======
 * This avoids interactive prompts on page load; call with `{ prompt: 'consent' }` in
 * response to a user gesture (e.g., a button click) to establish a new session.
 *
 * @param opts Optional controls for interactive prompts
 * @param opts.prompt When set to 'consent', forces the Google consent screen
 * @returns Promise resolving to a valid OAuth access token string
 */
export const getAccessToken = async (opts: { prompt?: 'consent' } = {}): Promise<string> => {
  // Ensure auth is initialized
  if (!tokenClient || !window.gapi?.client) {
    await initAuth();
  }

  return new Promise((resolve, reject) => {
>>>>>>> c8a7843d
    if (!tokenClient) {
      reject(new Error('Token client not initialized'));
      return;
    }
    if (!window.gapi?.client) {
      reject(new Error('Google API client not available'));
      return;
    }

    const scope = determineScope();

    // If we have a still-valid stored token for this scope and no explicit consent request,
    // reuse it to avoid an extra network round trip.
    const stored = !opts.prompt ? readStoredToken(scope) : null;
    if (stored) {
      window.gapi.client.setToken({ access_token: stored.access_token });
      resolve(stored.access_token);
      return;
    }

    tokenClient.callback = (resp: GoogleOAuth2TokenResponse) => {
      if (resp.error) {
        // If caller didn't explicitly request consent, indicate that consent is required so
        // the UI can trigger an interactive flow in response to a user gesture.
        if (opts.prompt !== 'consent') {
          reject(new Error('consent_required'));
          return;
        }
        reject(new Error(resp.error));
        return;
      }
<<<<<<< HEAD
      accessToken = resp.access_token;
      tokenExpiry = Date.now() + resp.expires_in * 1000;
      // Resolve the caller and any queued waiters.
      resolve(resp.access_token);
      const toResolve = pending.splice(0);
      toResolve.forEach((r) => {
        if (typeof accessToken === 'string') {
          r(accessToken);
        }
      });
    };
    try {
      // Only provide the prompt parameter when we explicitly want to force consent.
      // Omitting the parameter lets GIS attempt a silent refresh without UI when possible.
      if (prompt === 'consent') {
        tokenClient.requestAccessToken({ prompt: 'consent' });
      } else {
        tokenClient.requestAccessToken();
      }
    } catch (e) {
      reject(e instanceof Error ? e : new Error(String(e)));
    }
  });

/**
 * Retrieves a valid access token, reusing cached tokens until near expiry.
 * Collapses concurrent requests into a single in-flight interactive request.
 *
 * @param opts Optional controls for interactive prompts
 * @param opts.prompt Force Google consent screen ('consent') or default ('')
 * @returns Promise resolving to a valid OAuth access token
 */
export const getAccessToken = async (opts: { prompt?: 'consent' } = {}): Promise<string> => {
  // Try to reuse a cached valid token from storage with generous expiry check
  loadCachedToken();

  console.log('It got past loadCachedToken');

  // Use the token if it hasn't expired yet
  if (accessToken && Date.now() < tokenExpiry) {
    return accessToken;
  }

  console.log('It got past the accessToken check');

  // Ensure token client is initialized with the currently configured scope
  if (!tokenClient) {
    await initAuth();
  } else if (currentScope !== getOAuthScope()) {
    // Scope changed since last init; re-init to apply new scope
    tokenClient = null;
    await initAuth();
  }
  if (requesting) return new Promise((res) => pending.push(res));
  requesting = true;
  try {
    const tok = await requestInteractive(opts.prompt);
    persistToken();
    return tok;
  } finally {
    requesting = false;
  }
};

/**
 * Validates the current token by making a lightweight API call.
 * Returns true if token is valid, false if it needs refresh.
 *
 * @returns Promise<boolean> indicating if current token is valid
 */
export const validateToken = async (): Promise<boolean> => {
  if (!accessToken) return false;

  try {
    // Make a lightweight API call to validate the token
    const response = await fetch(
      'https://www.googleapis.com/oauth2/v1/tokeninfo?access_token=' + accessToken
    );
    return response.ok;
  } catch {
    return false;
  }
};

/**
 * Clears any cached token and expiry so the next request will refresh.
 */
export const clearToken = (): void => {
  accessToken = null;
  tokenExpiry = 0;
  try {
    localStorage.removeItem(STORAGE_KEY);
  } catch {
    /* ignore */
  }
=======

      const accessToken = resp.access_token;
      const expiresIn = resp.expires_in;

      // Set token in Google API client for future requests
      const gapiClient = window.gapi && window.gapi.client;
      if (gapiClient) {
        gapiClient.setToken({ access_token: accessToken });
      }

      // Persist token (scoped) so it survives reloads and we can assess expiry
      if (!Number.isNaN(expiresIn) && expiresIn > 0) {
        writeStoredToken(accessToken, expiresIn, scope);
      }

      resolve(accessToken);
    };

    // Default: silent request that will refresh or mint a token without prompting.
    // If consent is explicitly requested, show the consent screen.
    const prompt = opts.prompt === 'consent' ? 'consent' : '';
    tokenClient.requestAccessToken({ prompt });
  });
>>>>>>> c8a7843d
};<|MERGE_RESOLUTION|>--- conflicted
+++ resolved
@@ -65,13 +65,6 @@
  *
  * @returns Promise that resolves when gapi is available
  */
-<<<<<<< HEAD
-export const hasValidToken = (): boolean => {
-  loadCachedToken();
-  // Check if we have a token that hasn't expired yet
-  return !!accessToken && Date.now() < tokenExpiry;
-};
-=======
 const waitForGapi = async (): Promise<void> =>
   new Promise((resolve) => {
     if (window.gapi) {
@@ -85,7 +78,6 @@
       }
     }, 50);
   });
->>>>>>> c8a7843d
 
 /**
  * Waits for Google Identity Services to be available on window.
@@ -158,11 +150,7 @@
     throw new Error('Google Identity Services not available');
   }
 
-<<<<<<< HEAD
-  const scope = getOAuthScope();
-=======
   const scope = determineScope();
->>>>>>> c8a7843d
   // Surface when a broader-than-default scope is in use to help testing and reviews
   if (scope === 'https://www.googleapis.com/auth/drive') {
     console.log('[tiddlydrive] Using non-default OAuth scope: drive');
@@ -171,11 +159,6 @@
   tokenClient = gis.initTokenClient({
     client_id: CLIENT_ID,
     scope,
-<<<<<<< HEAD
-    callback: () => {}
-  }) as GoogleTokenClient;
-  currentScope = scope;
-=======
     callback: () => {} // Will be set per request
   });
 };
@@ -186,7 +169,6 @@
 export const initAuth = async (): Promise<void> => {
   await initializeGapiClient();
   await initializeGoogleIdentityServices();
->>>>>>> c8a7843d
 };
 
 /**
@@ -197,13 +179,6 @@
  * - If a token already exists in gapi, refreshes it silently.
  * - Only shows the consent screen when explicitly requested with `{ prompt: 'consent' }`.
  *
-<<<<<<< HEAD
- * @param prompt Either 'consent' to force consent screen; omit to allow silent refresh
- * @returns Promise resolving to the OAuth access token string
- */
-const requestInteractive = async (prompt?: 'consent'): Promise<string> =>
-  new Promise((resolve, reject) => {
-=======
  * This avoids interactive prompts on page load; call with `{ prompt: 'consent' }` in
  * response to a user gesture (e.g., a button click) to establish a new session.
  *
@@ -218,7 +193,6 @@
   }
 
   return new Promise((resolve, reject) => {
->>>>>>> c8a7843d
     if (!tokenClient) {
       reject(new Error('Token client not initialized'));
       return;
@@ -250,103 +224,6 @@
         reject(new Error(resp.error));
         return;
       }
-<<<<<<< HEAD
-      accessToken = resp.access_token;
-      tokenExpiry = Date.now() + resp.expires_in * 1000;
-      // Resolve the caller and any queued waiters.
-      resolve(resp.access_token);
-      const toResolve = pending.splice(0);
-      toResolve.forEach((r) => {
-        if (typeof accessToken === 'string') {
-          r(accessToken);
-        }
-      });
-    };
-    try {
-      // Only provide the prompt parameter when we explicitly want to force consent.
-      // Omitting the parameter lets GIS attempt a silent refresh without UI when possible.
-      if (prompt === 'consent') {
-        tokenClient.requestAccessToken({ prompt: 'consent' });
-      } else {
-        tokenClient.requestAccessToken();
-      }
-    } catch (e) {
-      reject(e instanceof Error ? e : new Error(String(e)));
-    }
-  });
-
-/**
- * Retrieves a valid access token, reusing cached tokens until near expiry.
- * Collapses concurrent requests into a single in-flight interactive request.
- *
- * @param opts Optional controls for interactive prompts
- * @param opts.prompt Force Google consent screen ('consent') or default ('')
- * @returns Promise resolving to a valid OAuth access token
- */
-export const getAccessToken = async (opts: { prompt?: 'consent' } = {}): Promise<string> => {
-  // Try to reuse a cached valid token from storage with generous expiry check
-  loadCachedToken();
-
-  console.log('It got past loadCachedToken');
-
-  // Use the token if it hasn't expired yet
-  if (accessToken && Date.now() < tokenExpiry) {
-    return accessToken;
-  }
-
-  console.log('It got past the accessToken check');
-
-  // Ensure token client is initialized with the currently configured scope
-  if (!tokenClient) {
-    await initAuth();
-  } else if (currentScope !== getOAuthScope()) {
-    // Scope changed since last init; re-init to apply new scope
-    tokenClient = null;
-    await initAuth();
-  }
-  if (requesting) return new Promise((res) => pending.push(res));
-  requesting = true;
-  try {
-    const tok = await requestInteractive(opts.prompt);
-    persistToken();
-    return tok;
-  } finally {
-    requesting = false;
-  }
-};
-
-/**
- * Validates the current token by making a lightweight API call.
- * Returns true if token is valid, false if it needs refresh.
- *
- * @returns Promise<boolean> indicating if current token is valid
- */
-export const validateToken = async (): Promise<boolean> => {
-  if (!accessToken) return false;
-
-  try {
-    // Make a lightweight API call to validate the token
-    const response = await fetch(
-      'https://www.googleapis.com/oauth2/v1/tokeninfo?access_token=' + accessToken
-    );
-    return response.ok;
-  } catch {
-    return false;
-  }
-};
-
-/**
- * Clears any cached token and expiry so the next request will refresh.
- */
-export const clearToken = (): void => {
-  accessToken = null;
-  tokenExpiry = 0;
-  try {
-    localStorage.removeItem(STORAGE_KEY);
-  } catch {
-    /* ignore */
-  }
-=======
 
       const accessToken = resp.access_token;
       const expiresIn = resp.expires_in;
@@ -370,5 +247,4 @@
     const prompt = opts.prompt === 'consent' ? 'consent' : '';
     tokenClient.requestAccessToken({ prompt });
   });
->>>>>>> c8a7843d
 };